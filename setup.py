--- conflicted
+++ resolved
@@ -5,9 +5,8 @@
     with open("README.md") as f:
         return f.read()
 
-<<<<<<< HEAD
 setup(name='ecomplexity',
-      version='0.5',
+      version='0.5.2',
       description='Package to calculate economic complexity and associated variables',
       long_description=readme(),
       long_description_content_type='text/markdown',
@@ -28,28 +27,4 @@
           "Programming Language :: Python :: 3",
           "License :: OSI Approved :: MIT License",
           "Operating System :: OS Independent",
-      ])
-=======
-
-setup(
-    name="ecomplexity",
-    version="0.5.2",
-    description="Package to calculate economic complexity and associated variables",
-    long_description=readme(),
-    long_description_content_type="text/markdown",
-    url="https://github.com/cid-harvard/py-ecomplexity",
-    author="Shreyas Gadgin Matha",
-    author_email="shreyas.gm61@gmail.com",
-    license="MIT",
-    packages=find_packages(),
-    keywords="pandas python networks economics complexity",
-    python_requires=">=3",
-    install_requires=["pandas >0.23.0", "numpy >1.15.0"],
-    zip_safe=False,
-    classifiers=[
-        "Programming Language :: Python :: 3",
-        "License :: OSI Approved :: MIT License",
-        "Operating System :: OS Independent",
-    ],
-)
->>>>>>> fed5d9b3
+      ])